--- conflicted
+++ resolved
@@ -128,14 +128,11 @@
 *.json
 key_frames/
 *.txt
-<<<<<<< HEAD
 # data
 datasets/
 embeddings/
 dev/
 description/
-=======
 
 video_input_folder/
-myenv/
->>>>>>> d002c779
+myenv/