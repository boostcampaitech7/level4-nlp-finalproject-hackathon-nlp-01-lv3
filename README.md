--- conflicted
+++ resolved
@@ -39,7 +39,6 @@
 ```
 
 ## 사용할 수 있는 모델 종류
-<<<<<<< HEAD
 - OpenGVLab/InternVideo2-Chat-8B
 - lmms-lab/LLaVA-Video-7B-Qwen2
 - OpenGVLab/InternVideo2_5_Chat_8B
@@ -48,7 +47,6 @@
 1. https://huggingface.co/OpenGVLab/InternVideo2-Chat-8B 에서 동의하고 사용권한 확보  
 2. https://huggingface.co/mistralai/Mistral-7B-Instruct-v0.3 에서 동의하고 사용권한 확보
 3. 그 후에, Hugging Face Token으로 로그인을 합니다.
-=======
 - OpenGVLab/InternVL2_5-4B
 - unsloth/Qwen2-VL-7B-Instruct-bnb-4bit
 
@@ -65,7 +63,6 @@
 2. 파이썬 파일을 실행해 Pipeline을 진행합니다. (여기서는 프레임 추출 후 저장 과정은 포함되어있지 않습니다.)  
 이 때, evalCaption.yaml에서 적절히 모델, 프롬프트, max_new_tokens를 조절해주세요.  
 config 파일에서 'frame_caption' 부분만 조정하시면 됩니다.
->>>>>>> 24c244f7
 ```bash
 huggingface-cli login
 ```
@@ -96,7 +93,6 @@
 ```
 또는, "아직 주소는 확정 x" 에서 접속 가능 - 필요시 서버 열겠습니다.
 
-<<<<<<< HEAD
 # Config 형식
 ```bash
 # 공통적으로 사용되는 설정
@@ -177,19 +173,14 @@
     mono_audio_folder: "./mono_audio"
     scene_info_with_audio_scripts_file: "./scene_info_with_audio_scripts.json"
 ```
-=======
-
->>>>>>> 24c244f7
+
 
 # 파일구조
 ```bash
 level4-nlp-finalproject-hackathon-nlp-01-lv3
 |-- README.md
-<<<<<<< HEAD
 |-- modules # pipeline에서 사용되는 모듈들
-=======
 |-- modules
->>>>>>> 24c244f7
 |   |-- __init__.py
 |   |-- audio_utils.py
 |   |-- scene_caption_modules.py
