--- conflicted
+++ resolved
@@ -7,11 +7,6 @@
 from googletrans import Translator
 import torch
 
-<<<<<<< HEAD
-#os.environ["CUDA_VISIBLE_DEVICES"]="1"
-
-=======
->>>>>>> 90d9cb35
 
 def main():
     # Load configuration from YAML file
@@ -34,11 +29,7 @@
     # Get video files
     video_files = [file for file in os.listdir(video_dir) if file.endswith(".mp4")]
     #5개만 우선 테스트해봅니다.
-<<<<<<< HEAD
-    #video_files = video_files[:5]    
-=======
-    video_files = video_files[:2]    
->>>>>>> 90d9cb35
+    #video_files = video_files[:2]    
     
     # Initialize model and tokenizer
     model, tokenizer, image_processor = initialize_model(model_path, mm_llm_compress)
@@ -117,12 +108,7 @@
                 # mp4 지우기 
                 if video_file.endswith(".mp4"):
                     vidoe_id = video_file[:-4]
-<<<<<<< HEAD
-                    
-                 
-=======
             
->>>>>>> 90d9cb35
                 # 최종 JSON 데이터에 추가
                 for script in scripts:
                     if f"clip_{script['clip']:03}" == clip_name:
@@ -130,11 +116,7 @@
                             "video_id": vidoe_id,
                             "start_timestamp": script["start"],
                             "end_timestamp": script["end"],
-<<<<<<< HEAD
-                            "clip_id":script['clip'],
-=======
                             "clip_id":script["clip"],
->>>>>>> 90d9cb35
                             "clip_description": output,
                             "clip_description_ko": translated_description,
                             "script": script["text"]
